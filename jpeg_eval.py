"""The goal is to map the JPEG encoded images' CR into MSSIM/PSNR/MSE

In other words, we will try to associate the compression ratio of the JPEG encoded images with the SSIM/PSNR/MSE
    values of them regarding their original versions.
More specifically, the purpose is to generate a json file that sums up statistics in the following structure:
    - quality N (aggregated images encoded w/ -quality == N)
        - cr: min,max,avg,stddev
        - mse: min,max,avg,stddev
        - psnr: min,max,avg,stddev
        - ssim: min,max,avg,stddev

This is a project secondary experiment.

"""

import os
from subprocess import Popen, PIPE
<<<<<<< HEAD
from typing import Dict, List
=======
from typing import Any
>>>>>>> c277f787

import numpy as np
import pandas as pd
from numpy import ndarray
from pydicom import dcmread

import dicom_parser
import metrics
<<<<<<< HEAD
from parameters import JPEG_EVAL_RESULTS_FILE, QUALITY_TOTAL_STEPS, MINIMUM_JPEG_QUALITY, DATASET_PATH

QUALITY_SPREAD: int = 1
# Quality settings
QUALITY_VALUES: np.ndarray = np.linspace(MINIMUM_JPEG_QUALITY, 100, QUALITY_TOTAL_STEPS)\
    .astype(np.ubyte)


def images(ext: str) -> str:
    """Generator function that yields images to be studied

    :param ext: Extension used to filter the images (the ones that don't have that format)
    :return: Sequence of image files path to be processed for the experiment
    """

    possible_ext = (".jpg", ".png", ".dcm")

    if ext not in possible_ext:
        raise AssertionError(f"Unsupported extension: {ext}")

    prefix: str = "images/dataset"

    if ext == ".dcm":
        prefix += "_dicom"
    prefix += "/"

    for file in os.listdir(prefix):
        if file.endswith(ext) or ext == ".dcm":
            # If we are looking for the dicom files, the extensions might not be there, but we know they are
            #   in that prefix/dir, thus no verification needed
            yield prefix+file
=======
from dicom_parser import extract_attributes
from parameters import PathParameters, QUALITY_TOTAL_STEPS, MINIMUM_JPEG_QUALITY, ResultsColumnNames
from squeeze import squeeze_data

QUALITY_SPREAD: int = 1
# Quality settings
QUALITY_VALUES: np.ndarray = np.linspace(MINIMUM_JPEG_QUALITY, 100, QUALITY_TOTAL_STEPS) \
    .astype(np.ubyte)

# Alias
R = ResultsColumnNames
>>>>>>> c277f787


def compress_n_compare():
    """Compress and extract jpeg statistic

    The purpose is to compress a set of uncompressed images in JPEG
    Compression is performed using multiple quality configurations
    For each quality configuration, compute the metrics of the resulting image (CR, PSNR, SSIM versus the dataset)

    :return:
    """

    # Compress using the above quality parameters
    # Save the compression ratio in a dataframe
<<<<<<< HEAD
    df = pd.DataFrame(data=dict(fname=[], cr=[], mse=[], psnr=[], ssim=[]))
    for file_path in images(".dcm"):
        file_name: str = os.path.basename(file_path)

        print(f"Evaluating {file_name}", end="...")
        for quality in QUALITY_VALUES:

            encoded_target_path = f"{DATASET_PATH}tmp.dcm"

            # Read input uncompressed image file
            dcm_data = dcmread(file_path)
            bits_per_sample = dcm_data[dicom_parser.STORED_BITS_TAG]
            uncompressed_img: ndarray = dcm_data.pixel_array
=======
    results = pd.DataFrame(data=dict(filename=[], cr=[], mse=[], psnr=[], ssim=[]))

    for file_name in os.listdir(PathParameters.DATASET_DICOM_PATH):
        file_path: str = PathParameters.DATASET_DICOM_PATH + file_name

        print(f"Evaluating {file_name}", end="...")
        for quality in QUALITY_VALUES:
            dcm_data = dcmread(file_path)

            # Read input uncompressed image file
            uncompressed_img: ndarray = dcm_data.pixel_array

            body_part, bits_per_sample, color_space, modality, samples_per_pixel = extract_attributes(dcm_data)
            bits_allocated = dcm_data.get(dicom_parser.BITS_ALLOCATED_TAG)
            nframes: int = dicom_parser.get_number_of_frames(dcm_data, uncompressed_img.shape,
                                                             single_channel=samples_per_pixel == 1)

            encoded_target_path = f"{PathParameters.DATASET_PATH}{modality.value}_{body_part.value}" \
                                  f"_{color_space.value.replace('_', '')}_{samples_per_pixel.value}" \
                                  f"_{bits_per_sample.value}_{nframes}.dcm"
>>>>>>> c277f787

            # Encode input file
            command = f"dcmcjpeg +ee +q {quality} {file_path} {encoded_target_path}"
            exec_cmd(command)

            # Read encoded image file
            img_encoded = dcmread(encoded_target_path)
<<<<<<< HEAD

            encoded_pixel_array: ndarray = img_encoded.pixel_array

            assert encoded_pixel_array.dtype == uncompressed_img.dtype,\
                f"Unexpected loss of bit depth to {encoded_pixel_array.dtype}!"

            # Get the compressed image size
            img_encoded_size = len(img_encoded.PixelData)

            # Calculate dataset_compressed bitstream size
            og_image_bit_depth = int(uncompressed_img.dtype.name.split("uint")[1])
            cr = uncompressed_img.size * og_image_bit_depth / img_encoded_size
=======

            encoded_pixel_array: ndarray = img_encoded.pixel_array

            assert encoded_pixel_array.dtype == uncompressed_img.dtype, \
                f"Unexpected loss of bit depth from {uncompressed_img.dtype} to {encoded_pixel_array.dtype}!"

            # Get the compressed image size (bytes)
            uncompressed_img_size: float | Any = uncompressed_img.size * (bits_allocated.value / 8)
            img_encoded_size: int = len(img_encoded.PixelData)

            # Calculate CR
            cr = uncompressed_img_size / img_encoded_size
>>>>>>> c277f787

            # Calculate the SSIM between the images
            mse, ssim = (
                metric(uncompressed_img, encoded_pixel_array) for metric in (metrics.custom_mse, metrics.custom_ssim)
            )
            psnr = metrics.custom_psnr(uncompressed_img, encoded_pixel_array, bits_per_sample=bits_per_sample.value)

            # Write to dataframe
            suffix = f'_q{quality}.jpeg'
            file_name = os.path.basename(encoded_target_path).replace('.dcm', suffix)

            # Ensure file name is unique (add id if need be)
            if file_name in list(results["filename"].values):
                file_name = file_name.replace(suffix, f"_1{suffix}")
                i = 1
                while file_name in results["filename"].values:
                    file_name = file_name.replace(f"_{i}{suffix}", f"_{i+1}{suffix}")
                    i += 1

            results = pd.concat([pd.DataFrame(dict(
                filename=[f"{file_name}"],
                cr=[cr],
                mse=[mse],
                psnr=[psnr],
                ssim=[ssim]
<<<<<<< HEAD
            )), df])

        print("Done!")
    df.to_csv(f"{JPEG_EVAL_RESULTS_FILE}.csv", index=False)
=======
            )), results])
>>>>>>> c277f787

        print("Done!")

<<<<<<< HEAD
def exec_cmd(command):
    """

    @param command:
    """
    p = Popen(command, shell=True, stdout=PIPE, stderr=PIPE)
    p.communicate(timeout=15)
    if p.returncode != 0:
        print(f"Error status {p.returncode} executing the following command: \"{command}\"")
        exit(1)


def squeeze_stats(csv_file_path: str):
    """Reads csv with raw data and writes json w/ more readable statistics
=======
    for generated_dcm in filter(lambda file: file.endswith(".dcm"), os.listdir(PathParameters.DATASET_PATH)):
        os.remove(PathParameters.DATASET_PATH+generated_dcm)
>>>>>>> c277f787

    results.to_csv(f"{PathParameters.JPEG_EVAL_RESULTS_PATH}.csv", index=False)


def exec_cmd(command):
    """
<<<<<<< HEAD
    # Check validity of argument
    if not os.path.exists(csv_file_path):
        raise AssertionError(f"Path: {csv_file_path} does not contain a file!")
    if not csv_file_path.endswith(".csv"):
        raise AssertionError(f"Argument file {csv_file_path} format is not csv")

    df = pd.read_csv(csv_file_path)

    # For common quality settings, calculate stats for CR and SSIM (min/max/avg/dev)
    stats: Dict[str, Dict[str, Dict[str, float]]] = dict()
    for quality_val in QUALITY_VALUES:
        # Cast quality_val to int
        quality_val = int(quality_val)
        # Get df rows where filename.endswith("*_q{qv}")
        sub_df = pd.DataFrame(data={title: [] for title in df.keys()})
        for index, row in df.iterrows():
            if row["fname"].endswith(f"_q{quality_val}"):
                sub_df.loc[len(sub_df.index)] = row
        # Set up new entry in stat dict
        stats[f"q{quality_val}"] = dict()

        for metric in ("mse", "psnr", "ssim", "cr"):
            # Write stats in dict
            metric_vals: List[float] = sub_df[metric]
            stats[f"q{quality_val}"][metric] = dict(
                min=min(metric_vals), max=max(metric_vals),
                avg=np.mean(metric_vals), stddev=np.std(metric_vals)
            )
=======
>>>>>>> c277f787

    @param command:
    """
    p = Popen(command, shell=True, stdout=PIPE, stderr=PIPE)
    p.communicate(timeout=15)
    if p.returncode != 0:
        print(f"Error status {p.returncode} executing the following command: \"{command}\"")
        exit(1)


def check_deps():
    """Verifies the existence of dependencies

    """
    print("Searching for the dcmcjpeg tool... ", end="")
    if os.system("which dcmcjpeg") != 0:
        print("dcmtk not found!")
        exit(1)


def check_deps():
    """Verifies the existence of dependencies

    """
    if os.system("which dcmcjpeg") != 0:
        print(f"dcmtk not found!")
        exit(1)


if __name__ == '__main__':
    check_deps()

    compress_n_compare()
    squeeze_data(PathParameters.JPEG_EVAL_RESULTS_PATH)<|MERGE_RESOLUTION|>--- conflicted
+++ resolved
@@ -15,11 +15,7 @@
 
 import os
 from subprocess import Popen, PIPE
-<<<<<<< HEAD
-from typing import Dict, List
-=======
 from typing import Any
->>>>>>> c277f787
 
 import numpy as np
 import pandas as pd
@@ -28,39 +24,6 @@
 
 import dicom_parser
 import metrics
-<<<<<<< HEAD
-from parameters import JPEG_EVAL_RESULTS_FILE, QUALITY_TOTAL_STEPS, MINIMUM_JPEG_QUALITY, DATASET_PATH
-
-QUALITY_SPREAD: int = 1
-# Quality settings
-QUALITY_VALUES: np.ndarray = np.linspace(MINIMUM_JPEG_QUALITY, 100, QUALITY_TOTAL_STEPS)\
-    .astype(np.ubyte)
-
-
-def images(ext: str) -> str:
-    """Generator function that yields images to be studied
-
-    :param ext: Extension used to filter the images (the ones that don't have that format)
-    :return: Sequence of image files path to be processed for the experiment
-    """
-
-    possible_ext = (".jpg", ".png", ".dcm")
-
-    if ext not in possible_ext:
-        raise AssertionError(f"Unsupported extension: {ext}")
-
-    prefix: str = "images/dataset"
-
-    if ext == ".dcm":
-        prefix += "_dicom"
-    prefix += "/"
-
-    for file in os.listdir(prefix):
-        if file.endswith(ext) or ext == ".dcm":
-            # If we are looking for the dicom files, the extensions might not be there, but we know they are
-            #   in that prefix/dir, thus no verification needed
-            yield prefix+file
-=======
 from dicom_parser import extract_attributes
 from parameters import PathParameters, QUALITY_TOTAL_STEPS, MINIMUM_JPEG_QUALITY, ResultsColumnNames
 from squeeze import squeeze_data
@@ -72,7 +35,6 @@
 
 # Alias
 R = ResultsColumnNames
->>>>>>> c277f787
 
 
 def compress_n_compare():
@@ -87,21 +49,6 @@
 
     # Compress using the above quality parameters
     # Save the compression ratio in a dataframe
-<<<<<<< HEAD
-    df = pd.DataFrame(data=dict(fname=[], cr=[], mse=[], psnr=[], ssim=[]))
-    for file_path in images(".dcm"):
-        file_name: str = os.path.basename(file_path)
-
-        print(f"Evaluating {file_name}", end="...")
-        for quality in QUALITY_VALUES:
-
-            encoded_target_path = f"{DATASET_PATH}tmp.dcm"
-
-            # Read input uncompressed image file
-            dcm_data = dcmread(file_path)
-            bits_per_sample = dcm_data[dicom_parser.STORED_BITS_TAG]
-            uncompressed_img: ndarray = dcm_data.pixel_array
-=======
     results = pd.DataFrame(data=dict(filename=[], cr=[], mse=[], psnr=[], ssim=[]))
 
     for file_name in os.listdir(PathParameters.DATASET_DICOM_PATH):
@@ -122,7 +69,6 @@
             encoded_target_path = f"{PathParameters.DATASET_PATH}{modality.value}_{body_part.value}" \
                                   f"_{color_space.value.replace('_', '')}_{samples_per_pixel.value}" \
                                   f"_{bits_per_sample.value}_{nframes}.dcm"
->>>>>>> c277f787
 
             # Encode input file
             command = f"dcmcjpeg +ee +q {quality} {file_path} {encoded_target_path}"
@@ -130,20 +76,6 @@
 
             # Read encoded image file
             img_encoded = dcmread(encoded_target_path)
-<<<<<<< HEAD
-
-            encoded_pixel_array: ndarray = img_encoded.pixel_array
-
-            assert encoded_pixel_array.dtype == uncompressed_img.dtype,\
-                f"Unexpected loss of bit depth to {encoded_pixel_array.dtype}!"
-
-            # Get the compressed image size
-            img_encoded_size = len(img_encoded.PixelData)
-
-            # Calculate dataset_compressed bitstream size
-            og_image_bit_depth = int(uncompressed_img.dtype.name.split("uint")[1])
-            cr = uncompressed_img.size * og_image_bit_depth / img_encoded_size
-=======
 
             encoded_pixel_array: ndarray = img_encoded.pixel_array
 
@@ -156,7 +88,6 @@
 
             # Calculate CR
             cr = uncompressed_img_size / img_encoded_size
->>>>>>> c277f787
 
             # Calculate the SSIM between the images
             mse, ssim = (
@@ -182,73 +113,18 @@
                 mse=[mse],
                 psnr=[psnr],
                 ssim=[ssim]
-<<<<<<< HEAD
-            )), df])
-
-        print("Done!")
-    df.to_csv(f"{JPEG_EVAL_RESULTS_FILE}.csv", index=False)
-=======
             )), results])
->>>>>>> c277f787
 
         print("Done!")
 
-<<<<<<< HEAD
-def exec_cmd(command):
-    """
-
-    @param command:
-    """
-    p = Popen(command, shell=True, stdout=PIPE, stderr=PIPE)
-    p.communicate(timeout=15)
-    if p.returncode != 0:
-        print(f"Error status {p.returncode} executing the following command: \"{command}\"")
-        exit(1)
-
-
-def squeeze_stats(csv_file_path: str):
-    """Reads csv with raw data and writes json w/ more readable statistics
-=======
     for generated_dcm in filter(lambda file: file.endswith(".dcm"), os.listdir(PathParameters.DATASET_PATH)):
         os.remove(PathParameters.DATASET_PATH+generated_dcm)
->>>>>>> c277f787
 
     results.to_csv(f"{PathParameters.JPEG_EVAL_RESULTS_PATH}.csv", index=False)
 
 
 def exec_cmd(command):
     """
-<<<<<<< HEAD
-    # Check validity of argument
-    if not os.path.exists(csv_file_path):
-        raise AssertionError(f"Path: {csv_file_path} does not contain a file!")
-    if not csv_file_path.endswith(".csv"):
-        raise AssertionError(f"Argument file {csv_file_path} format is not csv")
-
-    df = pd.read_csv(csv_file_path)
-
-    # For common quality settings, calculate stats for CR and SSIM (min/max/avg/dev)
-    stats: Dict[str, Dict[str, Dict[str, float]]] = dict()
-    for quality_val in QUALITY_VALUES:
-        # Cast quality_val to int
-        quality_val = int(quality_val)
-        # Get df rows where filename.endswith("*_q{qv}")
-        sub_df = pd.DataFrame(data={title: [] for title in df.keys()})
-        for index, row in df.iterrows():
-            if row["fname"].endswith(f"_q{quality_val}"):
-                sub_df.loc[len(sub_df.index)] = row
-        # Set up new entry in stat dict
-        stats[f"q{quality_val}"] = dict()
-
-        for metric in ("mse", "psnr", "ssim", "cr"):
-            # Write stats in dict
-            metric_vals: List[float] = sub_df[metric]
-            stats[f"q{quality_val}"][metric] = dict(
-                min=min(metric_vals), max=max(metric_vals),
-                avg=np.mean(metric_vals), stddev=np.std(metric_vals)
-            )
-=======
->>>>>>> c277f787
 
     @param command:
     """
@@ -269,15 +145,6 @@
         exit(1)
 
 
-def check_deps():
-    """Verifies the existence of dependencies
-
-    """
-    if os.system("which dcmcjpeg") != 0:
-        print(f"dcmtk not found!")
-        exit(1)
-
-
 if __name__ == '__main__':
     check_deps()
 
