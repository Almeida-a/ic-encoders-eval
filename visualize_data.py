--- conflicted
+++ resolved
@@ -8,7 +8,6 @@
 """
 import json
 import re
-<<<<<<< HEAD
 
 import matplotlib.pyplot as plt
 import pandas
@@ -25,26 +24,6 @@
 UNITS = dict(
     ds="MP/s", cs="MP/s"
 )
-
-=======
-
-import matplotlib.pyplot as plt
-import pandas
-import pandas as pd
-
-from parameters import PROCEDURE_RESULTS_FILE
-
-BARS_COLOR = "#007700"
-
-METRICS_DESCRIPTION = dict(
-    ds="Decompression Speed", cs="Compression Speed", cr="Compression Ratio",
-    ssim="Structure Similarity", psnr="Peak Signal to Noise Ratio", mse="Mean Squared Error"
-)
-UNITS = dict(
-    ds="MP/s", cs="MP/s"
-)
-
->>>>>>> 726ee066
 
 def draw_lines(x: list[float], y: list[float],
                x_label: str = "", y_label: str = "", title: str = ""):
@@ -117,7 +96,6 @@
         float(search_dataframe(df, key="filename", value=filename)[metric].values[0])
         for filename in filtered_fnames_x
     ]
-<<<<<<< HEAD
 
     # Draw graph
     draw_lines(x=list(range(len(ssim_y))), y=ssim_y, y_label=metric, title=f"Modality: {modality},"
@@ -134,26 +112,6 @@
     @param y_label: Label for the y-axis
     @param title: Graph title
     """
-
-=======
-
-    # Draw graph
-    draw_lines(x=list(range(len(ssim_y))), y=ssim_y, y_label=metric, title=f"Modality: {modality},"
-                                                                           f" Format: {compression_format}")
-
-
-def draw_bars(keys: list, values: list, errs: list = None, x_label: str = "", y_label: str = "", title: str = ""):
-    """Draw a histogram using matplotlib
-
-    @param keys: Name of each bar
-    @param values: Height of each bar
-    @param errs: Error / Standard deviation of each bar
-    @param x_label: Label for the x-axis
-    @param y_label: Label for the y-axis
-    @param title: Graph title
-    """
-
->>>>>>> 726ee066
     # Sort the bars
     dict_unsorted = {keys[i]: (values[i], errs[i]) for i in range(len(keys))}
     dict_sorted = dict(sorted(dict_unsorted.items(), key=lambda x: x[0], reverse=False))
@@ -166,15 +124,11 @@
     plt.title(title.upper())
 
     min_: float = min([values[i] - errs[i] for i in range(len(values))])
-<<<<<<< HEAD
 
     maxes = [values[i] + errs[i] for i in range(len(values))]
     maxes.remove(float("inf"))
     max_: float = max(maxes)
 
-=======
-    max_: float = max([values[i] + errs[i] for i in range(len(values))])
->>>>>>> 726ee066
     plt.ylim(ymax=max_, ymin=min_)
 
     plt.show()
@@ -221,9 +175,5 @@
 
 if __name__ == '__main__':
     # metric_per_image(modality="CT", metric="ds", compression_format="jxl")  # for now, displays a line graph
-<<<<<<< HEAD
     metric_per_quality(modality="SM", metric="psnr", compression_format="jxl",
-                       raw_data_fname=f"{PROCEDURE_RESULTS_FILE}_10.json")
-=======
-    metric_per_quality(modality="CT", metric="ds", compression_format="webp")
->>>>>>> 726ee066
+                       raw_data_fname=f"{PROCEDURE_RESULTS_FILE}_10.json")