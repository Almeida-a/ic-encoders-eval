"""
    Function names convention:
        y_per_x -> produces a 2D graph:
         y being a dependent variable (ssim, psnr, mse, ds, cs)
         x being a controlled/independent variable (effort, quality)
        fixed variables -> modality, compression format

"""
<<<<<<< HEAD
import json
import re
from typing import Optional

import matplotlib.pyplot as plt
import pandas
import pandas as pd

from parameters import PROCEDURE_RESULTS_FILE, MODALITY, DEPTH, SAMPLES_PER_PIXEL, BITS_PER_SAMPLE
from util import dataset_img_info

MARGIN = .1  # ylim margin. e.g.: 10% margin

BARS_COLOR = "#007700"

METRICS_DESCRIPTION = dict(
    ds="Decompression Speed", cs="Compression Speed", cr="Compression Ratio",
    ssim="Structure Similarity", psnr="Peak Signal to Noise Ratio", mse="Mean Squared Error"
)
UNITS = dict(
    ds="MP/s", cs="MP/s"
)


def draw_lines(x: list[float], y: list[float],
               x_label: str = "", y_label: str = "", title: str = ""):
    """Draws a graph given a list of x and y values

=======

import itertools
import json
import os
import re
import tarfile
from argparse import ArgumentParser, Namespace
from datetime import datetime

from enum import Enum
from pathlib import PosixPath

import matplotlib.pyplot as plt
import numpy as np
import pandas
import pandas as pd

import util
from parameters import MINIMUM_AVIF_QUALITY, QUALITY_TOTAL_STEPS, MAXIMUM_JXL_DISTANCE,\
    MINIMUM_WEBP_QUALITY, MINIMUM_JPEG_QUALITY, PathParameters
from util import sort_by_keys


class GraphMode(Enum):
    """Defines types of data visualization

    """
    METRIC = 1
    QUALITY = 2
    IMAGE = 3


class Pipeline(Enum):
    """Enum class: Identifies the pipelines

    Whether if it's the main pipeline, which evaluates the recent compression formats,
        or the jpeg, which evaluates that format.

    """
    MAIN = 1
    JPEG = 2


class ImageCompressionFormat(Enum):
    """Enum class: Identifies the Image Compression Formats

    """
    JXL = 1
    AVIF = 2
    WEBP = 3
    JPEG = 4


# Enums
EVALUATE = GraphMode.QUALITY
EXPERIMENT = Pipeline.JPEG

NOW__STRFTIME = datetime.now().strftime("DT_%d-%h-%y_%Hh%M")

TITLE_PAD = 12.5

TOGGLE_CHARTS_SAVE = True

WILDCARD_REGEX = r"[a-zA-Z0-9]+"

WILDCARD: str = "*"

MARGIN = .1  # ylim margin. e.g.: 10% margin

DARK_GREEN = "#007700"
DARK_PURPLE = "#4c0099"

METRICS_DESCRIPTION = dict(
    ds="Decompression Speed", cs="Compression Speed", cr="Compression Ratio",
    ssim="Structural Similarity", psnr="Peak Signal to Noise Ratio", mse="Mean Squared Error"
)
UNITS = dict(
    ds="MP/s", cs="MP/s"
)


def draw_lines(x: list[float], y: list[float], x_label: str = "", y_label: str = "",
               title: str = "", filename: str = "", **kwargs):
    """Draws a graph given a list of x and y values

>>>>>>> c277f787
    @param x: Independent axis vector
    @param y: Dependent axis vector
    @param x_label:
    @param y_label:
    @param title:
<<<<<<< HEAD
=======
    @param filename: Name of plot file. Leave empty if you don't want it written
>>>>>>> c277f787
    """

    fig = plt.figure()

    # Plot the lists' points
    plt.plot(x, y, marker=".", linestyle='')

    if x_label != "":
        # Label to the x-axis
        plt.xlabel(x_label)

    if y_label != "":
        # Label to the y-axis
        plt.ylabel(y_label)

    if title != "":
        # Title to the graph
        plt.title(title, pad=TITLE_PAD)

    if not filename:
        plt.show()
    else:
        save_fig(fig, filename, **kwargs)


def search_dataframe(df: pd.DataFrame, key: str, value: str) -> pd.DataFrame:
    """Search the dataframe for rows containing particular attribute value

    @param df: Dataframe to be searched over
    @param key: Attribute key element
    @param value: Attribute value
    @return: All rows matching the attribute value
    """
    return df.loc[df[key] == value]


def metric_per_image(modality: str, metric: str, compression_format: str,
                     raw_data_fname: str = f"{PathParameters.PROCEDURE_RESULTS_PATH}.csv"):
    """Given a data file, display statistics of kind metric = f(quality)

    Line graph portraying metric = f(quality), given the modality and format

    @todo low priority - Maybe use filter_data to narrow a bit the dataframe
    @param raw_data_fname: input data - file containing the procedure results
    @param modality: Used to filter the global data
    @param compression_format: Used to filter the global data
    @param metric: Evaluates a characteristic of a file compression (e.g.: ratio, similarity, speed).
    """
    assert raw_data_fname.endswith(".csv"), f"Data source must be a csv file! Found \"{raw_data_fname}\"."

<<<<<<< HEAD
def search_dataframe(df: pd.DataFrame, key: str, value: str) -> pd.DataFrame:
    """Search the dataframe for rows containing particular attribute value

    @param df: Dataframe to be searched over
    @param key: Attribute key element
    @param value: Attribute value
    @return: All rows matching the attribute value
    """
    return df.loc[df[key] == value]


def metric_per_image(modality: str, metric: str, compression_format: str,
                     raw_data_fname: str = PROCEDURE_RESULTS_FILE + ".csv"):
    """Given a data file, display statistics of kind metric = f(quality)

    Line graph portraying metric = f(quality), given the modality and format

    @param raw_data_fname: input data - file containing the procedure results
    @param modality: Used to filter the global data
    @param compression_format: Used to filter the global data
    @param metric: Evaluates a characteristic of a file compression (e.g.: ratio, similarity, speed)
    """
    assert raw_data_fname.endswith(".csv"), f"Data source must be a csv file! Found \"{raw_data_fname}\"."

=======
>>>>>>> c277f787
    modality = modality.upper()
    compression_format = compression_format.lower()

    # Read file into dataframe
    df: pd.DataFrame = pandas.read_csv(raw_data_fname)

    # Get the file names w/ the given modality, format and effort/speed value
    filtered_fnames_x = list(filter(
        lambda filename: re.fullmatch(
            pattern=rf"{modality}_[\w_]+q\d+(.\d+)?-e\d.{compression_format}",
            string=filename
        ) is not None,
        tuple(df.filename)
    ))

<<<<<<< HEAD
    ssim_y = [
=======
    y = [
>>>>>>> c277f787
        float(search_dataframe(df, key="filename", value=filename)[metric].values[0])
        for filename in filtered_fnames_x
    ]

<<<<<<< HEAD
    # Draw graph
    draw_lines(x=list(range(len(ssim_y))), y=ssim_y, y_label=metric, title=f"Modality: {modality},"
                                                                           f" Format: {compression_format}")


def draw_bars(keys: list, values: list, errs: list = None, x_label: str = "", y_label: str = "", title: str = ""):
=======
    filename: str = f"{modality.lower()}_{compression_format.lower()}" if TOGGLE_CHARTS_SAVE else ""

    # Draw graph
    draw_lines(x=list(range(len(y))), y=y, y_label=metric, title=f"Modality: {modality}, Format: {compression_format}",
               filename=filename)


def draw_bars(keys: list, values: list[int | float | tuple], errs: list[int | float | tuple] = None,
              x_label: str = "", y_label: str = "", title: str = "", filename: str = "", **kwargs):
>>>>>>> c277f787
    """Draw a histogram using matplotlib

    @param keys: Name of each bar
    @param values: Height of each bar
    @param errs: Error / Standard deviation of each bar
    @param x_label: Label for the x-axis
    @param y_label: Label for the y-axis
    @param title: Graph title
<<<<<<< HEAD
    """
    # Sort the bars
    dict_unsorted = {keys[i]: (values[i], errs[i]) for i in range(len(keys))}
    dict_sorted = dict(sorted(dict_unsorted.items(), key=lambda x: x[0], reverse=False))
    keys = dict_sorted.keys()
    values, errs = [[value[i] for value in dict_sorted.values()] for i in (0, 1)]

    plt.bar(keys, values, yerr=errs, color=BARS_COLOR)
    plt.xlabel(x_label.upper())
    plt.ylabel(y_label.upper())
    plt.title(title.upper())

    min_: float = min([values[i] - errs[i] for i in range(len(values))])

    maxes = [values[i] + errs[i] for i in range(len(values))]
    maxes.remove(float("inf")) if float("inf") in maxes else None
    max_: float = max(maxes)

    min_ -= (max_ - min_) * MARGIN
    max_ += (max_ - min_) * MARGIN

    plt.ylim(ymax=max_, ymin=min_)

    plt.show()


def metric_per_quality(compression_format: str, modality: Optional[str] = None,
                       metric: Optional[str] = None, depth: Optional[str] = None,
                       spp: Optional[str] = None, bps: Optional[str] = None,
                       raw_data_fname: str = PROCEDURE_RESULTS_FILE + ".json"):
    """Draws bar graph for metric results (mean + std error) per quality setting

    @param modality:
    @param metric:
    @param depth:
    @param spp:
    @param bps:
    @param compression_format:
    @param raw_data_fname:
    """

    modality = modality.upper()
    metric = metric.lower()
    compression_format = compression_format.lower()

    with open(raw_data_fname) as f:
        data: dict = json.load(f)

    # Initialize x, y and err lists, respectively
    qualities, avg, std = [], [], []
    histogram = dict()

    for key, value in data.items():
        if not key.endswith(compression_format):
            continue

        stats: dict[str, float] = get_stats(value, bps=bps, depth=depth,
                                            metric=metric, modality=modality, spp=spp)

        # histogram[quality] = metric.mean
        histogram[key.split("-")[0]] = stats["avg"]

        qualities.append(key.split("-")[0])
        avg.append(stats["avg"])
        std.append(stats["std"])

    unit = f"({UNITS.get(metric)})" if UNITS.get(metric) is not None else ""
    draw_bars(qualities, avg, std, x_label="Quality values", y_label=f"{METRICS_DESCRIPTION[metric]} {unit}",
              title=f"{modality} images, {compression_format} format, depth={depth}, spp={spp}, bps={bps}")


def get_stats(data: dict, modality: Optional[str], depth: Optional[str],
              spp: Optional[str], bps: Optional[str],
              metric: str) -> dict[str, float]:
    """Extract stats from the procedure_results*.json, allowing wildcard queries

    @param data: Main data to be queried
    @param modality: Modality of the medical image
    @param depth: Number of frames of the image
    @param spp: Samples per pixel
    @param bps: Bits per sample
    @param metric: Evaluation parameter
    @return: Dictionary containing statistics (min/max/avg/dev)
    """
    keys: dict[str, list | tuple] = dict()

    keys["modality"] = (*data.keys(),) if modality is None else (modality,)

    keys["depth"] = []
    for key_modality_ in keys["modality"]:
        keys["depth"].extend(
            data[key_modality_].keys() if depth is None else [depth]
=======
    @param filename: save file name
    """
    # Sort the bars
    keys, errs[0], errs[1], values[0], values[1] = sort_by_keys(keys, *errs, *values)

    is_multi_bar = type(values[0]) is tuple
    is_single_bar = type(values[0]) in {int, float}

    if is_multi_bar:

        bars_data = pd.DataFrame(
            dict(
                values1=values[0],
                values2=values[1],
                errors1=errs[0],
                errors2=errs[1],
            ), index=keys
>>>>>>> c277f787
        )
    keys["depth"] = tuple(set(keys["depth"]))

<<<<<<< HEAD
    keys["spp"] = []
    for key_modality_ in keys["modality"]:
        for key_depth_ in keys["depth"]:
            keys["spp"].extend(
                [data[key_modality_][key_depth_].keys()]
                if spp is None else [spp]
            )
    keys["spp"] = tuple(set(keys["spp"]))

    keys["bps"] = []
    for key_modality_ in keys["modality"]:
        for key_depth_ in keys["depth"]:
            for key_spp_ in keys["spp"]:
                keys["bps"].extend(
                    data[key_modality_][key_depth_][key_spp_].keys()
                    if bps is None else [bps]
                )
    keys["bps"] = tuple(set(keys["bps"]))

    result_stats: dict[str, float] = dict(min=float("inf"), max=.0, avg=.0, std=.0)

    total_images: int = 0

    for modality_ in keys["modality"]:
        for depth_ in keys["depth"]:
            for spp_ in keys["spp"]:
                for bps_ in keys["bps"]:
                    stat = data[modality_][depth_][spp_][bps_]

                    result_stats["avg"] += stat[metric]["avg"] * stat["size"]
                    result_stats["min"] = min(result_stats["min"], stat[metric]["min"])
                    result_stats["max"] = max(result_stats["max"], stat[metric]["max"])

                    total_images += stat["size"]

    if total_images == 0:
        print("No data found!")
        exit(0)

    result_stats["avg"] /= total_images

    return result_stats


def metric_per_metric(x_metric: str, y_metric: str, modality: Optional[str],
                      depth: Optional[str], spp: Optional[str], bps: Optional[str],
                      compression_format: Optional[str], raw_data_fname: str):
    """Pair metrics with metrics and show relationship using a line graph

    @param x_metric:
    @param y_metric:
=======
        fig, ax = plt.subplots(figsize=(8, 6))
        ax2 = ax.twinx()

        width = 0.4
        bars_data["values1"].plot(kind='bar', ax=ax, color=DARK_GREEN,
                                  position=1, width=width, yerr=bars_data["errors1"])
        bars_data["values2"].plot(kind='bar', ax=ax2, color=DARK_PURPLE,
                                  position=0, width=width, yerr=bars_data["errors2"])

        ax.set_xlabel(x_label.upper())
        ax.set_ylabel(y_label.upper(), color=DARK_GREEN)
        ax2.set_ylabel(kwargs["y2_label"].upper(), color=DARK_PURPLE)

        # Calculate ylims
        ymax, ymin = calculate_ylims(values=bars_data["values1"].values, errs=bars_data["errors1"].values)
        ax.set_ylim(ymax=ymax, ymin=ymin)
        ymax, ymin = calculate_ylims(values=bars_data["values2"].values, errs=bars_data["errors2"].values)
        ax2.set_ylim(ymax=ymax, ymin=ymin)

    elif is_single_bar:
        fig = plt.figure()

        plt.bar(keys, values, yerr=errs, color=DARK_GREEN)

        plt.xlabel(x_label.upper())
        plt.ylabel(y_label.upper())

        max_, min_ = calculate_ylims(errs, values)
        plt.ylim(
            ymax=max_,
            ymin=max(min_, 0)  # No metric falls bellow 0
        )
    else:
        raise AssertionError(f"Invalid bar `values` variable type: '{type(values)}'.")
    plt.title(title.upper(), pad=TITLE_PAD)

    if not filename:
        plt.show()
    else:
        save_fig(fig, filename, **kwargs)


def calculate_ylims(errs, values, allow_negatives: bool = False):
    min_: float = min(values[i] - errs[i] for i in range(len(values)))
    maxes: list[int | float] = [values[i] + errs[i] for i in range(len(values))]
    maxes.remove(float("inf")) if float("inf") in maxes else None
    max_: float = max(maxes)
    min_ -= (max_ - min_) * MARGIN
    max_ += (max_ - min_) * MARGIN

    if not allow_negatives:
        min_ = max(min_, 0)
        max_ = max(max_, 0)

    return max_, min_


def save_fig(fig: plt.Figure, filename: str, **kwargs):
    experiment_id = get_experiment_id(kwargs["metric"], kwargs["y_metric"])
    path = f"{PathParameters.GRAPHS_PATH}{experiment_id}/{filename}.png"

    if not os.path.exists(os.path.dirname(path)):
        os.makedirs(os.path.dirname(path))

    fig.savefig(fname=path)
    plt.close(fig)


def get_qualities(raw_data_fname: str, compression_format: str) -> list:
    """Extract all qualities used in an experiment

    @param raw_data_fname: Experiment results(.csv) file
    @param compression_format: Format in question
    @return:
    """

    df = pd.read_csv(raw_data_fname)

    value_matcher = re.compile(r"\d+")

    if compression_format == "jxl":
        matcher = re.compile(rf"\d+.\d+-e\d.{compression_format}")
        value_matcher = re.compile(r"\d+.\d+")
    elif compression_format in {"avif", "webp"}:
        matcher = re.compile(rf"\d+-e\d.{compression_format}")
    elif compression_format == "jpeg":
        matcher = re.compile(rf"\d+.{compression_format}")
    else:
        raise AssertionError(f"Invalid compression format: '{compression_format}'!")

    yielded_qualities: list = []

    for filename in df["filename"].values:
        extraction: list[str] = re.findall(matcher, filename)

        if not extraction:
            # empty - pattern not found
            continue

        quality: str = re.findall(value_matcher, extraction[0])[0]

        if quality not in yielded_qualities:
            yielded_qualities.append(quality)
            yield quality


def metric_per_quality(compression_format: str, metric: str = "ssim", y_metric: str = "cr", body_part: str = WILDCARD,
                       modality: str = WILDCARD, depth: str = WILDCARD, spp: str = WILDCARD, bps: str = WILDCARD,
                       raw_data_fname: str = f"{PathParameters.PROCEDURE_RESULTS_PATH}.csv"):
    """Draws bar graph for metric results (mean + std error) per quality setting

    @param y_metric:
    @param metric:
    @param body_part:
>>>>>>> c277f787
    @param modality:
    @param depth:
    @param spp:
    @param bps:
    @param compression_format:
    @param raw_data_fname:
    """
<<<<<<< HEAD
    x_metric, y_metric = x_metric.lower(), y_metric.lower()
    modality = modality.upper()

    df = pd.read_csv(raw_data_fname)

    # Filter rows
    for i, row in df.iterrows():
        row_filename_ = row["filename"]
        if modality not in [dataset_img_info(row_filename_, MODALITY), None]\
                or depth not in [dataset_img_info(row_filename_, DEPTH), None]\
                or spp not in [dataset_img_info(row_filename_, SAMPLES_PER_PIXEL), None]\
                or bps not in [dataset_img_info(row_filename_, BITS_PER_SAMPLE), None]\
                or (row_filename_.endswith(f".{compression_format}") or row_filename_ is None):
            df = df.drop(index=i)

    x, y = df[x_metric], df[y_metric]
=======

    modality = modality.upper()
    body_part = body_part.upper()
    compression_format = compression_format.lower()

    # Initialize x, y and err lists, respectively
    qualities, avg, std = [], [], []
    size = 0  # Cardinality of the data (how many images are evaluated)

    for quality in get_qualities(raw_data_fname, compression_format):

        stats_y1: dict[str, float] = get_stats(compression_format, bps=bps, depth=depth,
                                               metric=metric, modality=modality,
                                               body_part=body_part, spp=spp, quality=quality,
                                               raw_data_fname=raw_data_fname)
        stats_y2: dict[str, float] = get_stats(compression_format, bps=bps, depth=depth,
                                               metric=y_metric, modality=modality,
                                               body_part=body_part, spp=spp, quality=quality,
                                               raw_data_fname=raw_data_fname)

        quality = quality.replace("q", "d") if compression_format == "jxl" else quality

        qualities.append(quality)
        avg.append((stats_y1["avg"], stats_y2["avg"]))
        std.append((stats_y1["std"], stats_y2["std"]))

        size = stats_y1["size"]

    # Format avg & std
    avg, std = (list(zip(*lst)) for lst in (avg, std))

    filename: str = f"{modality.lower()}_{body_part.lower()}_" \
                    f"d{depth}_s{spp}_b{bps}_n{size}_{compression_format.lower()}" if TOGGLE_CHARTS_SAVE else ""

    unit = f"({UNITS.get(metric)})" if UNITS.get(metric) else ""
    unit2 = f"({UNITS.get(y_metric)})" if UNITS.get(y_metric) else ""
    draw_bars(qualities, avg, std, x_label="Quality values",
              y_label=f"{METRICS_DESCRIPTION[metric]} {unit}", y2_label=f"{METRICS_DESCRIPTION[y_metric]} {unit2}",
              title=f"'{modality}-{body_part}' images, '{compression_format}' format,"
                    f" depth='{depth}', spp='{spp}', bps='{bps}', #='{size}'",
              filename=filename, metric=metric, y_metric=y_metric)


def get_stats(compression_format: str, modality: str, depth: str, body_part: str,
              spp: str, bps: str, metric: str, quality: str = WILDCARD,
              raw_data_fname: str = f"{PathParameters.PROCEDURE_RESULTS_PATH}.csv") -> dict[str, float]:
    """Extract stats from the procedure_results*.json given the filters, allowing wildcard queries

    @param quality:
    @param compression_format: Format in question
    @param body_part: Body part filter
    @param modality: Modality of the medical image
    @param depth: Number of frames of the image
    @param spp: Samples per pixel filter
    @param bps: Bits per sample filter
    @param metric: Evaluation parameter
    @param raw_data_fname:
    @return: Dictionary containing statistics (min/max/avg/dev)
    """

    results = pd.read_csv(raw_data_fname)

    results = filter_data(body_part=body_part, bps=bps, compression_format=compression_format,
                          depth=depth, modality=modality, results=results, spp=spp, quality=quality)

    metric_column = results[metric].values

    return dict(
        min=min(metric_column), max=max(metric_column),
        avg=np.mean(metric_column), std=np.std(metric_column), size=metric_column.size
    )


def metric_per_metric(x_metric: str, y_metric: str, raw_data_fname: str,
                      body_part: str = WILDCARD, quality: str = WILDCARD,
                      modality: str = WILDCARD, depth: str = WILDCARD,
                      spp: str = WILDCARD, bps: str = WILDCARD,
                      compression_format: str = WILDCARD):
    """Pair metrics with metrics and show relationship using a line graph

    @param x_metric: Metric displayed in the x-axis
    @param y_metric: Metric displayed in the y-axis
    @param raw_data_fname: File name containing the raw data to be processed
    @param modality: Modality of the images to be studied
    @param body_part: Body part covered in the images
    @param depth: Number of frames of the image
    @param spp: Samples per pixel
    @param bps: Bits per sample
    @param compression_format: Compression format of the compression instances
    @param quality: Quality setting filter
    """

    x_metric, y_metric = x_metric.lower(), y_metric.lower()
    if modality != WILDCARD:
        modality = modality.upper()
    if body_part != WILDCARD:
        body_part = body_part.upper()
    compression_format = compression_format.lower()

    results = pd.read_csv(raw_data_fname)

    results = filter_data(body_part, bps, compression_format, depth, modality, results, spp, quality=quality)

    if results.empty:
        print("No data found with the specified attributes!")
        exit(1)

    x, y = [results[column].values for column in (x_metric, y_metric)]
>>>>>>> c277f787

    zipped = list(zip(x, y))
    zipped = sorted(zipped, key=lambda elem: elem[0])  # Sort by the x-axis

    x, y = list(zip(*zipped))

<<<<<<< HEAD
    draw_lines(x, y, x_label=METRICS_DESCRIPTION[x_metric], y_label=METRICS_DESCRIPTION[y_metric],
               title=f"{modality} images, {compression_format} format, depth={depth}, spp={spp}, bps={bps}")


if __name__ == '__main__':
    EVALUATE = "metric"

    match EVALUATE:
        case "image":
            metric_per_image(modality="CT", metric="ds", compression_format="jxl")  # for now, displays a line graph
        case "quality":
            metric_per_quality(modality="CT", metric="ds", depth="1", spp="1", bps="12",
                               compression_format="jxl",
                               raw_data_fname=f"{PROCEDURE_RESULTS_FILE}_2.json")

        case "metric":
            metric_per_metric(x_metric="ssim", y_metric="cs",
                              modality="CT", depth="1", spp="1", bps="12",
                              compression_format="avif",
                              raw_data_fname=f"{PROCEDURE_RESULTS_FILE}_1.csv")
        case _:
            print("Invalid settings!")
            exit(1)
=======
    filename = f"{modality.lower()}_{body_part.lower()}_{compression_format.lower()}" \
               f"_d{depth}_s{spp}_b{bps}_n{results.shape[0]}_q{quality}" if TOGGLE_CHARTS_SAVE else f""
    chart_title = f"'{modality}-{body_part}' images, '{compression_format}' format,\n" \
                  f" depth='{depth}', spp='{spp}', bps='{bps}', q='{quality}', #='{results.shape[0]}'"

    draw_lines(x, y, x_label=METRICS_DESCRIPTION[x_metric], y_label=METRICS_DESCRIPTION[y_metric],
               title=chart_title, filename=filename, metric=x_metric, y_metric=y_metric)


def filter_data(body_part: str, bps: str, compression_format: str,
                depth: str, modality: str, results: pd.DataFrame, spp: str, quality=WILDCARD) -> pd.DataFrame:
    """

    @param body_part: Filter
    @param bps: Bits per sample - filter
    @param compression_format: Format - filter
    @param depth: Depth - filter
    @param modality: Filter
    @param results: Dataframe formatted data
    @param spp: Samples per pixel - filter
    @param quality: Quality setting - filter
    @return: Dataframe containing filtering data
    """
    lgt_expr_regex = re.compile(r"<|>\d+")
    if spp == WILDCARD:
        spp = r"\d+"
    elif lgt_expr_regex.fullmatch(spp):
        spp = util.number_lgt_regex(spp)
    if bps == WILDCARD:
        bps = r"\d+"
    elif lgt_expr_regex.fullmatch(bps):
        bps = util.number_lgt_regex(bps)
    if depth == WILDCARD:
        depth = r"\d+"
    elif lgt_expr_regex.fullmatch(depth):
        depth = util.number_lgt_regex(depth)
    if modality == WILDCARD:
        modality = WILDCARD_REGEX
    if body_part == WILDCARD:
        body_part = WILDCARD_REGEX
    if compression_format == WILDCARD:
        compression_format = WILDCARD_REGEX

    if quality == WILDCARD:
        quality = r"\d+(.\d+)?"

    results = results.set_index("filename")
    results = results.filter(
        axis="index",
        regex=fr"{modality}_{body_part}_\w+_{spp}_{bps}_{depth}(_\d+)?(.apng)?_q{quality}(-e\d)?.{compression_format}"
    )
    return results


def get_attributes(squeezed_data_filename: str) -> dict:
    """Extract nested attributes from each modality images

    @param squeezed_data_filename: results.json file where the attributes will be based upon
    @return:
    """

    with open(squeezed_data_filename, "r") as f:
        squeezed_data: dict = json.load(f)

    nested_attrs: dict = list(squeezed_data.values())[0]

    # How many bottom levels are to be deleted. See util.remove_last_dict_level
    remove_levels = 2

    for _ in range(remove_levels):
        nested_attrs = util.remove_last_dict_level(nested_attrs)

    return nested_attrs


def generate_charts(metric: str = None, y_metric: str = None):
    """Generate charts comparing 2 metrics

    Charts are grouped by all possible images attributes.

    @param metric: Metric 1
    @param y_metric: Metric 2
    @return: None, but writes a folder with the generated charts
    """
    # sourcery skip: use-itertools-product

    raw_data_filename = f"{PathParameters.PROCEDURE_RESULTS_PATH}_2.csv"
    jpeg_raw_data_filename = f"{PathParameters.JPEG_EVAL_RESULTS_PATH}.csv"

    squeezed_data_filename = f"{PathParameters.PROCEDURE_RESULTS_PATH}_2_bp.json"
    img_type_filters: dict[str, dict[str, list[str]]] = get_attributes(squeezed_data_filename)

    match EXPERIMENT:
        case Pipeline.MAIN:
            format_qualities = dict(
                jxl=list(np.linspace(0.0, MAXIMUM_JXL_DISTANCE, QUALITY_TOTAL_STEPS)),
                avif=list(np.linspace(MINIMUM_AVIF_QUALITY, 100, QUALITY_TOTAL_STEPS).astype(np.ubyte)),
                webp=list(np.linspace(MINIMUM_WEBP_QUALITY, 100, QUALITY_TOTAL_STEPS).astype(np.ubyte))
            )
        case Pipeline.JPEG:
            format_qualities = dict(
                jpeg=list(np.linspace(MINIMUM_JPEG_QUALITY, 100, QUALITY_TOTAL_STEPS))
            )
        case _:
            raise AssertionError("Invalid experiment")

    if EVALUATE == GraphMode.QUALITY:
        for key in format_qualities.keys():
            format_qualities[key] = [None]

    for (format_, qualities), (modality, mod_filters) in itertools.product(
            format_qualities.items(), img_type_filters.items()):
        for body_part, below_body_part in mod_filters.items():
            for depth, below_depth in below_body_part.items():
                for spp, below_spp in below_depth.items():
                    for bps in below_spp:
                        for quality in qualities:
                            generate_chart(body_part=body_part, bps=bps, depth=depth,
                                           jpeg_raw_data_filename=jpeg_raw_data_filename, quality=quality,
                                           metric=metric, modality=modality, raw_data_filename=raw_data_filename,
                                           spp=spp, y_metric=y_metric, format_=format_)


def generate_chart(body_part: str, bps: str, depth: str, jpeg_raw_data_filename: str,
                   metric: str, modality: str, quality: str,
                   raw_data_filename: str, spp: str, y_metric: str, format_: str):
    """Generate a single chart

    @param format_: Image compression format to be evaluated
    @param body_part:
    @param bps:
    @param depth:
    @param metric:
    @param modality:
    @param spp:
    @param y_metric:
    @param raw_data_filename:
    @param jpeg_raw_data_filename:
    @param quality:
    @return:
    """

    match EVALUATE, EXPERIMENT:
        case GraphMode.IMAGE, Pipeline.MAIN:
            metric_per_image(modality=modality, metric=metric,
                             compression_format=format_, raw_data_fname=raw_data_filename)
        case GraphMode.QUALITY, Pipeline.MAIN:
            metric_per_quality(compression_format=format_, metric=metric, y_metric=y_metric, body_part=body_part,
                               modality=modality, depth=depth, spp=spp, bps=bps, raw_data_fname=raw_data_filename)
        case GraphMode.QUALITY, Pipeline.JPEG:
            metric_per_quality(compression_format=ImageCompressionFormat.JPEG.name, metric="ssim",
                               y_metric="cr", body_part=body_part, modality=modality, depth=depth,
                               spp=spp, bps=bps, raw_data_fname=jpeg_raw_data_filename)
        case GraphMode.METRIC, Pipeline.MAIN:
            metric_per_metric(x_metric=metric, y_metric=y_metric, body_part=body_part,
                              modality=modality, depth=depth, spp=spp, bps=bps,
                              compression_format=format_, quality=quality,
                              raw_data_fname=raw_data_filename)
        case GraphMode.METRIC, Pipeline.JPEG:
            metric_per_metric(x_metric="ssim", y_metric="cr", modality=modality, body_part=body_part,
                              depth=depth, compression_format="jpeg", spp="1", bps=bps, quality=quality,
                              raw_data_fname=f"{PathParameters.JPEG_EVAL_RESULTS_PATH}.csv")
        case _:
            print("Invalid settings!")
            exit(1)


def get_experiment_id(metric: str = None, y_metric: str = None) -> str:
    """

    @param metric:
    @param y_metric:
    @return:
    """
    sub_experiment_name = ""
    if metric and y_metric:
        sub_experiment_name: str = f"_{metric.upper()}_{y_metric.upper()}"

    return f"{NOW__STRFTIME}_{EXPERIMENT.name}_{EVALUATE.name}{sub_experiment_name}"


def main_charts_gen(zip_path: str):
    """Prepares the metrics and writes the charts results to tar.gz

    @param zip_path: Path to the gzip which is going to hold the results
    """
    print("Starting the charts generation process...")

    # TODO obtain the metrics in a dynamic way (in the respective .csv file)
    #  And exclude mse and psnr when EXP is MAIN
    metrics = ("ssim", "cr", "cs", "ds") if EXPERIMENT == Pipeline.MAIN else ("ssim", "cr")
    if EXPERIMENT == Pipeline.MAIN:

        for metric, y_metric in itertools.combinations(metrics, 2):
            generate_charts(metric, y_metric)
            if TOGGLE_CHARTS_SAVE:
                sub_experiment_name = get_experiment_id(metric, y_metric)

                with tarfile.open(f"{zip_path}.tar.gz", mode="w:gz") as tar:
                    tar.add(f"{PathParameters.GRAPHS_PATH}{sub_experiment_name}", arcname=sub_experiment_name)

                print(f"Added '{sub_experiment_name}' to the gzip!")
    else:
        for metric, y_metric in itertools.combinations(metrics, 2):
            generate_charts(metric, y_metric)
    if TOGGLE_CHARTS_SAVE:
        print(f"Chart files were saved to '{zip_path}.tar.gz'!")
    else:
        print("Finished displaying the graphs")


def main(args: Namespace):

    if not args.zip_path.is_dir():
        print(f"Path '{args.zip_path}' is not a directory! Creating it now.")
        os.makedirs(args.zip_path)
    util.mkdir_if_not_exists(args.zip_path)
    zip_path: str = os.path.join(str(args.zip_path), get_experiment_id())

    if path := args.unc_path:
        assert path.is_dir(), f"Path '{path}' is not a directory!"
        PathParameters.GRAPHS_PATH = f"{path}/"

    main_charts_gen(zip_path)


if __name__ == '__main__':

    parser = ArgumentParser("Generate charts that visually represent the experiment results.")

    parser.add_argument("--zip-path", action="store", default=".", dest='zip_path', type=PosixPath,
                        help="Path where to store the zip file containing the charts.")
    parser.add_argument("--uncompressed-path", action="store", dest='unc_path', type=PosixPath,
                        help="Directory where to store the uncompressed charts.")

    _args = parser.parse_args()

    main(args=_args)
>>>>>>> c277f787
<|MERGE_RESOLUTION|>--- conflicted
+++ resolved
@@ -6,36 +6,6 @@
         fixed variables -> modality, compression format
 
 """
-<<<<<<< HEAD
-import json
-import re
-from typing import Optional
-
-import matplotlib.pyplot as plt
-import pandas
-import pandas as pd
-
-from parameters import PROCEDURE_RESULTS_FILE, MODALITY, DEPTH, SAMPLES_PER_PIXEL, BITS_PER_SAMPLE
-from util import dataset_img_info
-
-MARGIN = .1  # ylim margin. e.g.: 10% margin
-
-BARS_COLOR = "#007700"
-
-METRICS_DESCRIPTION = dict(
-    ds="Decompression Speed", cs="Compression Speed", cr="Compression Ratio",
-    ssim="Structure Similarity", psnr="Peak Signal to Noise Ratio", mse="Mean Squared Error"
-)
-UNITS = dict(
-    ds="MP/s", cs="MP/s"
-)
-
-
-def draw_lines(x: list[float], y: list[float],
-               x_label: str = "", y_label: str = "", title: str = ""):
-    """Draws a graph given a list of x and y values
-
-=======
 
 import itertools
 import json
@@ -121,16 +91,12 @@
                title: str = "", filename: str = "", **kwargs):
     """Draws a graph given a list of x and y values
 
->>>>>>> c277f787
     @param x: Independent axis vector
     @param y: Dependent axis vector
     @param x_label:
     @param y_label:
     @param title:
-<<<<<<< HEAD
-=======
     @param filename: Name of plot file. Leave empty if you don't want it written
->>>>>>> c277f787
     """
 
     fig = plt.figure()
@@ -181,33 +147,6 @@
     """
     assert raw_data_fname.endswith(".csv"), f"Data source must be a csv file! Found \"{raw_data_fname}\"."
 
-<<<<<<< HEAD
-def search_dataframe(df: pd.DataFrame, key: str, value: str) -> pd.DataFrame:
-    """Search the dataframe for rows containing particular attribute value
-
-    @param df: Dataframe to be searched over
-    @param key: Attribute key element
-    @param value: Attribute value
-    @return: All rows matching the attribute value
-    """
-    return df.loc[df[key] == value]
-
-
-def metric_per_image(modality: str, metric: str, compression_format: str,
-                     raw_data_fname: str = PROCEDURE_RESULTS_FILE + ".csv"):
-    """Given a data file, display statistics of kind metric = f(quality)
-
-    Line graph portraying metric = f(quality), given the modality and format
-
-    @param raw_data_fname: input data - file containing the procedure results
-    @param modality: Used to filter the global data
-    @param compression_format: Used to filter the global data
-    @param metric: Evaluates a characteristic of a file compression (e.g.: ratio, similarity, speed)
-    """
-    assert raw_data_fname.endswith(".csv"), f"Data source must be a csv file! Found \"{raw_data_fname}\"."
-
-=======
->>>>>>> c277f787
     modality = modality.upper()
     compression_format = compression_format.lower()
 
@@ -223,23 +162,11 @@
         tuple(df.filename)
     ))
 
-<<<<<<< HEAD
-    ssim_y = [
-=======
     y = [
->>>>>>> c277f787
         float(search_dataframe(df, key="filename", value=filename)[metric].values[0])
         for filename in filtered_fnames_x
     ]
 
-<<<<<<< HEAD
-    # Draw graph
-    draw_lines(x=list(range(len(ssim_y))), y=ssim_y, y_label=metric, title=f"Modality: {modality},"
-                                                                           f" Format: {compression_format}")
-
-
-def draw_bars(keys: list, values: list, errs: list = None, x_label: str = "", y_label: str = "", title: str = ""):
-=======
     filename: str = f"{modality.lower()}_{compression_format.lower()}" if TOGGLE_CHARTS_SAVE else ""
 
     # Draw graph
@@ -249,7 +176,6 @@
 
 def draw_bars(keys: list, values: list[int | float | tuple], errs: list[int | float | tuple] = None,
               x_label: str = "", y_label: str = "", title: str = "", filename: str = "", **kwargs):
->>>>>>> c277f787
     """Draw a histogram using matplotlib
 
     @param keys: Name of each bar
@@ -258,100 +184,6 @@
     @param x_label: Label for the x-axis
     @param y_label: Label for the y-axis
     @param title: Graph title
-<<<<<<< HEAD
-    """
-    # Sort the bars
-    dict_unsorted = {keys[i]: (values[i], errs[i]) for i in range(len(keys))}
-    dict_sorted = dict(sorted(dict_unsorted.items(), key=lambda x: x[0], reverse=False))
-    keys = dict_sorted.keys()
-    values, errs = [[value[i] for value in dict_sorted.values()] for i in (0, 1)]
-
-    plt.bar(keys, values, yerr=errs, color=BARS_COLOR)
-    plt.xlabel(x_label.upper())
-    plt.ylabel(y_label.upper())
-    plt.title(title.upper())
-
-    min_: float = min([values[i] - errs[i] for i in range(len(values))])
-
-    maxes = [values[i] + errs[i] for i in range(len(values))]
-    maxes.remove(float("inf")) if float("inf") in maxes else None
-    max_: float = max(maxes)
-
-    min_ -= (max_ - min_) * MARGIN
-    max_ += (max_ - min_) * MARGIN
-
-    plt.ylim(ymax=max_, ymin=min_)
-
-    plt.show()
-
-
-def metric_per_quality(compression_format: str, modality: Optional[str] = None,
-                       metric: Optional[str] = None, depth: Optional[str] = None,
-                       spp: Optional[str] = None, bps: Optional[str] = None,
-                       raw_data_fname: str = PROCEDURE_RESULTS_FILE + ".json"):
-    """Draws bar graph for metric results (mean + std error) per quality setting
-
-    @param modality:
-    @param metric:
-    @param depth:
-    @param spp:
-    @param bps:
-    @param compression_format:
-    @param raw_data_fname:
-    """
-
-    modality = modality.upper()
-    metric = metric.lower()
-    compression_format = compression_format.lower()
-
-    with open(raw_data_fname) as f:
-        data: dict = json.load(f)
-
-    # Initialize x, y and err lists, respectively
-    qualities, avg, std = [], [], []
-    histogram = dict()
-
-    for key, value in data.items():
-        if not key.endswith(compression_format):
-            continue
-
-        stats: dict[str, float] = get_stats(value, bps=bps, depth=depth,
-                                            metric=metric, modality=modality, spp=spp)
-
-        # histogram[quality] = metric.mean
-        histogram[key.split("-")[0]] = stats["avg"]
-
-        qualities.append(key.split("-")[0])
-        avg.append(stats["avg"])
-        std.append(stats["std"])
-
-    unit = f"({UNITS.get(metric)})" if UNITS.get(metric) is not None else ""
-    draw_bars(qualities, avg, std, x_label="Quality values", y_label=f"{METRICS_DESCRIPTION[metric]} {unit}",
-              title=f"{modality} images, {compression_format} format, depth={depth}, spp={spp}, bps={bps}")
-
-
-def get_stats(data: dict, modality: Optional[str], depth: Optional[str],
-              spp: Optional[str], bps: Optional[str],
-              metric: str) -> dict[str, float]:
-    """Extract stats from the procedure_results*.json, allowing wildcard queries
-
-    @param data: Main data to be queried
-    @param modality: Modality of the medical image
-    @param depth: Number of frames of the image
-    @param spp: Samples per pixel
-    @param bps: Bits per sample
-    @param metric: Evaluation parameter
-    @return: Dictionary containing statistics (min/max/avg/dev)
-    """
-    keys: dict[str, list | tuple] = dict()
-
-    keys["modality"] = (*data.keys(),) if modality is None else (modality,)
-
-    keys["depth"] = []
-    for key_modality_ in keys["modality"]:
-        keys["depth"].extend(
-            data[key_modality_].keys() if depth is None else [depth]
-=======
     @param filename: save file name
     """
     # Sort the bars
@@ -369,63 +201,8 @@
                 errors1=errs[0],
                 errors2=errs[1],
             ), index=keys
->>>>>>> c277f787
         )
-    keys["depth"] = tuple(set(keys["depth"]))
-
-<<<<<<< HEAD
-    keys["spp"] = []
-    for key_modality_ in keys["modality"]:
-        for key_depth_ in keys["depth"]:
-            keys["spp"].extend(
-                [data[key_modality_][key_depth_].keys()]
-                if spp is None else [spp]
-            )
-    keys["spp"] = tuple(set(keys["spp"]))
-
-    keys["bps"] = []
-    for key_modality_ in keys["modality"]:
-        for key_depth_ in keys["depth"]:
-            for key_spp_ in keys["spp"]:
-                keys["bps"].extend(
-                    data[key_modality_][key_depth_][key_spp_].keys()
-                    if bps is None else [bps]
-                )
-    keys["bps"] = tuple(set(keys["bps"]))
-
-    result_stats: dict[str, float] = dict(min=float("inf"), max=.0, avg=.0, std=.0)
-
-    total_images: int = 0
-
-    for modality_ in keys["modality"]:
-        for depth_ in keys["depth"]:
-            for spp_ in keys["spp"]:
-                for bps_ in keys["bps"]:
-                    stat = data[modality_][depth_][spp_][bps_]
-
-                    result_stats["avg"] += stat[metric]["avg"] * stat["size"]
-                    result_stats["min"] = min(result_stats["min"], stat[metric]["min"])
-                    result_stats["max"] = max(result_stats["max"], stat[metric]["max"])
-
-                    total_images += stat["size"]
-
-    if total_images == 0:
-        print("No data found!")
-        exit(0)
-
-    result_stats["avg"] /= total_images
-
-    return result_stats
-
-
-def metric_per_metric(x_metric: str, y_metric: str, modality: Optional[str],
-                      depth: Optional[str], spp: Optional[str], bps: Optional[str],
-                      compression_format: Optional[str], raw_data_fname: str):
-    """Pair metrics with metrics and show relationship using a line graph
-
-    @param x_metric:
-    @param y_metric:
-=======
+
         fig, ax = plt.subplots(figsize=(8, 6))
         ax2 = ax.twinx()
 
@@ -540,7 +317,6 @@
     @param y_metric:
     @param metric:
     @param body_part:
->>>>>>> c277f787
     @param modality:
     @param depth:
     @param spp:
@@ -548,24 +324,6 @@
     @param compression_format:
     @param raw_data_fname:
     """
-<<<<<<< HEAD
-    x_metric, y_metric = x_metric.lower(), y_metric.lower()
-    modality = modality.upper()
-
-    df = pd.read_csv(raw_data_fname)
-
-    # Filter rows
-    for i, row in df.iterrows():
-        row_filename_ = row["filename"]
-        if modality not in [dataset_img_info(row_filename_, MODALITY), None]\
-                or depth not in [dataset_img_info(row_filename_, DEPTH), None]\
-                or spp not in [dataset_img_info(row_filename_, SAMPLES_PER_PIXEL), None]\
-                or bps not in [dataset_img_info(row_filename_, BITS_PER_SAMPLE), None]\
-                or (row_filename_.endswith(f".{compression_format}") or row_filename_ is None):
-            df = df.drop(index=i)
-
-    x, y = df[x_metric], df[y_metric]
-=======
 
     modality = modality.upper()
     body_part = body_part.upper()
@@ -674,38 +432,12 @@
         exit(1)
 
     x, y = [results[column].values for column in (x_metric, y_metric)]
->>>>>>> c277f787
 
     zipped = list(zip(x, y))
     zipped = sorted(zipped, key=lambda elem: elem[0])  # Sort by the x-axis
 
     x, y = list(zip(*zipped))
 
-<<<<<<< HEAD
-    draw_lines(x, y, x_label=METRICS_DESCRIPTION[x_metric], y_label=METRICS_DESCRIPTION[y_metric],
-               title=f"{modality} images, {compression_format} format, depth={depth}, spp={spp}, bps={bps}")
-
-
-if __name__ == '__main__':
-    EVALUATE = "metric"
-
-    match EVALUATE:
-        case "image":
-            metric_per_image(modality="CT", metric="ds", compression_format="jxl")  # for now, displays a line graph
-        case "quality":
-            metric_per_quality(modality="CT", metric="ds", depth="1", spp="1", bps="12",
-                               compression_format="jxl",
-                               raw_data_fname=f"{PROCEDURE_RESULTS_FILE}_2.json")
-
-        case "metric":
-            metric_per_metric(x_metric="ssim", y_metric="cs",
-                              modality="CT", depth="1", spp="1", bps="12",
-                              compression_format="avif",
-                              raw_data_fname=f"{PROCEDURE_RESULTS_FILE}_1.csv")
-        case _:
-            print("Invalid settings!")
-            exit(1)
-=======
     filename = f"{modality.lower()}_{body_part.lower()}_{compression_format.lower()}" \
                f"_d{depth}_s{spp}_b{bps}_n{results.shape[0]}_q{quality}" if TOGGLE_CHARTS_SAVE else f""
     chart_title = f"'{modality}-{body_part}' images, '{compression_format}' format,\n" \
@@ -943,5 +675,4 @@
 
     _args = parser.parse_args()
 
-    main(args=_args)
->>>>>>> c277f787
+    main(args=_args)