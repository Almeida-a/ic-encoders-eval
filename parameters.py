"""Procedure parameters
<<<<<<< HEAD
=======

These are configuration variables whose values can be changed without breaking the code
>>>>>>> c277f787

This script includes configuration values to the experiment including, but not limited to:
 * the dataset path
 * The lossless encoding format of the evaluation input images
"""


from enum import Enum


LOSSLESS_EXTENSION: str = ".png"

<<<<<<< HEAD
PROCEDURE_RESULTS_FILE: str = "procedure_results"
JPEG_EVAL_RESULTS_FILE: str = "jpeg_eval_results"
DATASET_PATH: str = "images/dataset/"
DATASET_COMPRESSED_PATH: str = "images/dataset_compressed/"
=======
PREFIX: str = "/tmp/"


class PathParameters:
    PROCEDURE_RESULTS_PATH: str = "procedure_results"
    JPEG_EVAL_RESULTS_PATH: str = "jpeg_eval_results"
    DATASET_PATH: str = "images/dataset/"
    DATASET_COMPRESSED_PATH: str = "images/dataset_compressed/"
    DATASET_DICOM_PATH: str = "images/dataset_dicom/"
    GRAPHS_PATH = f"{PREFIX}images/graphs/"

>>>>>>> c277f787

# Info flags
JXL_SUPPORTED_VERSIONS: tuple = ("0.6.1",)
CAVIF_RS_SUPPORTED_VERSIONS: tuple = ("1.3.4",)
AVIF_DECODE_SUPPORTED_VERSIONS: tuple = ("0.2.2",)
WEBP_SUPPORTED_VERSIONS: tuple = ("0.4.1",)

<<<<<<< HEAD
=======

class ResultsColumnNames(Enum):
    """Defines the names of the columns from pipeline result csv files

    """
    FILENAME = "filename"
    COMPRESSION_SPEED = "cs"
    DECOMPRESSION_SPEED = "ds"
    COMPRESSION_RATIO = "cr"
    MEAN_SQUARED_ERROR = "mse"
    PEAK_SIGNAL_TO_NOICE_RATIO = "psnr"
    STRUCTURAL_SIMILARITY = "ssim"


>>>>>>> c277f787
# FILENAME_KEYWORDS = id
MODALITY = 0
BODYPART = 1
COLORSPACE = 2
SAMPLES_PER_PIXEL = 3
BITS_PER_SAMPLE = 4
DEPTH = 5  # Number of frames in the image (> 1 if multi frame)

# Default settings per compression method
DEFAULTS = dict(
    jxl=dict(quality=1., effort=7),
    avif=dict(quality=80., speed=4),
    webp=dict(quality=75., effort=4)
)

# Quality configs
MINIMUM_JPEG_QUALITY = 80
MINIMUM_WEBP_QUALITY = 80
MINIMUM_AVIF_QUALITY = 80
MAXIMUM_JXL_DISTANCE = 1.0
QUALITY_TOTAL_STEPS: int = 5<|MERGE_RESOLUTION|>--- conflicted
+++ resolved
@@ -1,9 +1,6 @@
 """Procedure parameters
-<<<<<<< HEAD
-=======
 
 These are configuration variables whose values can be changed without breaking the code
->>>>>>> c277f787
 
 This script includes configuration values to the experiment including, but not limited to:
  * the dataset path
@@ -16,12 +13,6 @@
 
 LOSSLESS_EXTENSION: str = ".png"
 
-<<<<<<< HEAD
-PROCEDURE_RESULTS_FILE: str = "procedure_results"
-JPEG_EVAL_RESULTS_FILE: str = "jpeg_eval_results"
-DATASET_PATH: str = "images/dataset/"
-DATASET_COMPRESSED_PATH: str = "images/dataset_compressed/"
-=======
 PREFIX: str = "/tmp/"
 
 
@@ -33,7 +24,6 @@
     DATASET_DICOM_PATH: str = "images/dataset_dicom/"
     GRAPHS_PATH = f"{PREFIX}images/graphs/"
 
->>>>>>> c277f787
 
 # Info flags
 JXL_SUPPORTED_VERSIONS: tuple = ("0.6.1",)
@@ -41,8 +31,6 @@
 AVIF_DECODE_SUPPORTED_VERSIONS: tuple = ("0.2.2",)
 WEBP_SUPPORTED_VERSIONS: tuple = ("0.4.1",)
 
-<<<<<<< HEAD
-=======
 
 class ResultsColumnNames(Enum):
     """Defines the names of the columns from pipeline result csv files
@@ -57,7 +45,6 @@
     STRUCTURAL_SIMILARITY = "ssim"
 
 
->>>>>>> c277f787
 # FILENAME_KEYWORDS = id
 MODALITY = 0
 BODYPART = 1
